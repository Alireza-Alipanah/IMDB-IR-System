--- conflicted
+++ resolved
@@ -1,16 +1,5 @@
 from typing import Dict, List
 from .core.search import SearchEngine
-<<<<<<< HEAD
-from .core.spell_correction import SpellCorrection
-from .core.snippet import Snippet
-from .core.indexer.indexes_enum import Indexes, Index_types
-from .core.preprocess import Preprocessor
-import json
-
-movies_dataset = {}  # TODO: load your movies dataset (from the json file you saved your indexes in), here
-# You can refer to `get_movie_by_id` to see how this is used.
-with open('C:/Users/ALIREZA/Desktop/IMDB-IR-System/Logic/core/IMDB_crawled.json', 'r') as f:
-=======
 from .core.utility.spell_correction import SpellCorrection
 from .core.utility.snippet import Snippet
 from .core.indexer.indexes_enum import Indexes, Index_types
@@ -22,7 +11,6 @@
 # You can refer to `get_movie_by_id` to see how this is used.
 path = os.path.join(os.path.dirname(os.path.abspath(__file__)), 'core', 'IMDB_crawled.json')
 with open(path, 'r') as f:
->>>>>>> 874ca8d2
     data = json.load(f)
 for doc in data:
     movies_dataset[doc['id']] = doc
@@ -47,14 +35,10 @@
     # TODO: You can add any preprocessing steps here, if needed!
     all_documents_summaries = []
     for document in all_documents.values():
-<<<<<<< HEAD
-        all_documents_summaries.extend(document['summaries'])
-=======
         summary = ''
         if document['summaries'] is not None:
             summary = document['summaries']
         all_documents_summaries.extend(summary)
->>>>>>> 874ca8d2
     preprocessor = Preprocessor(all_documents_summaries, do_lemmatization=False)
     all_documents_summaries = preprocessor.preprocess()
     spell_correction_obj = SpellCorrection(all_documents_summaries)
@@ -82,7 +66,6 @@
                       notice that if max_result_count = -1, then you have to return all docs
 
     method: 'ltn.lnn' or 'ltc.lnc' or 'OkapiBM25'
-<<<<<<< HEAD
 
     weights:
         The list, containing importance weights in the search result for each of these items:
@@ -90,15 +73,6 @@
             Indexes.GENRES: weights[1],
             Indexes.SUMMARIES: weights[2],
 
-=======
-
-    weights:
-        The list, containing importance weights in the search result for each of these items:
-            Indexes.STARS: weights[0],
-            Indexes.GENRES: weights[1],
-            Indexes.SUMMARIES: weights[2],
-
->>>>>>> 874ca8d2
     preferred_genre:
         A list containing preference rates for each genre. If None, the preference rates are equal.
         (You can leave it None for now)
