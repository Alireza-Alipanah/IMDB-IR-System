import streamlit as st
import sys

sys.path.append("../")
from Logic import utils
import time
from enum import Enum
import random
from Logic.core.snippet import Snippet

snippet_obj = Snippet(
    number_of_words_on_each_side=5
)  # You can change this parameter, if needed.


class color(Enum):
    RED = "#FF0000"
    GREEN = "#00FF00"
    BLUE = "#0000FF"
    YELLOW = "#FFFF00"
    WHITE = "#FFFFFF"
    CYAN = "#00FFFF"
    MAGENTA = "#FF00FF"


def get_summary_with_snippet(movie_info, query):
    summary = movie_info["first_page_summary"]
    snippet, not_exist_words = snippet_obj.find_snippet(summary, query)
    if "***" in snippet:
        snippet = snippet.split()
        for i in range(len(snippet)):
            current_word = snippet[i]
            if current_word.startswith("***") and current_word.endswith("***"):
                current_word_without_star = current_word[3:-3]
                summary = summary.lower().replace(
                    current_word_without_star,
                    f"<b><font size='4' color={random.choice(list(color)).value}>{current_word_without_star}</font></b>",
                )
    return summary


def search_time(start, end):
    st.success("Search took: {:.6f} milli-seconds".format((end - start) * 1e3))


def search_handling(
    search_button,
    search_term,
    search_max_num,
    search_weights,
    search_method,
):
    if search_button:
        corrected_query = utils.correct_text(search_term, utils.movies_dataset)

        if corrected_query != search_term:
            st.warning(f"Your search terms were corrected to: {corrected_query}")
            search_term = corrected_query

        with st.spinner("Searching..."):
            time.sleep(0.5)  # for showing the spinner! (can be removed)
            start_time = time.time()
            result = utils.search(
                search_term,
                search_max_num,
                search_method,
                search_weights,
            )
            print(f"Result: {result}")
            end_time = time.time()
            if len(result) == 0:
                st.warning("No results found!")
                return

            search_time(start_time, end_time)

            for i in range(len(result)):
                card = st.columns([3, 1])
                info = utils.get_movie_by_id(result[i][0], utils.movies_dataset)
                with card[0].container():
                    st.title(info["title"])
                    st.markdown(f"[Link to movie]({info['URL']})")
                    st.write(f"Relevance Score: {result[i][1]}")
                    st.markdown(
                        f"<b><font size = '4'>Summary:</font></b> {get_summary_with_snippet(info, search_term)}",
                        unsafe_allow_html=True,
                    )

                with st.container():
                    st.markdown("**Directors:**")
<<<<<<< HEAD
                    num_authors = len(info["directors"])
                    for j in range(num_authors):
                        st.text(info["directors"][j])

                with st.container():
                    st.markdown("**Stars:**")
                    num_authors = len(info["stars"])
                    stars = "".join(star + ", " for star in info["stars"])
                    st.text(stars[:-2])
=======
                    if info["directors"] is not None:
                        num_authors = len(info["directors"])
                        for j in range(num_authors):
                            st.text(info["directors"][j])

                with st.container():
                    st.markdown("**Stars:**")
                    if info["stars"] is not None:
                        num_authors = len(info["stars"])
                        stars = "".join(star + ", " for star in info["stars"])
                        st.text(stars[:-2])
>>>>>>> 874ca8d2

                    topic_card = st.columns(1)
                    with topic_card[0].container():
                        st.write("Genres:")
                        num_topics = len(info["genres"])
                        for j in range(num_topics):
                            st.markdown(
                                f"<span style='color:{random.choice(list(color)).value}'>{info['genres'][j]}</span>",
                                unsafe_allow_html=True,
                            )
                with card[1].container():
                    st.image(info["Image_URL"], use_column_width=True)

                st.divider()


def main():
    st.title("Search Engine")
    st.write(
        "This is a simple search engine for IMDB movies. You can search through IMDB dataset and find the most relevant movie to your search terms."
    )
    st.markdown(
        '<span style="color:yellow">Developed By: MIR Team at Sharif University</span>',
        unsafe_allow_html=True,
    )

    search_term = st.text_input("Seacrh Term")
    # search_summary_terms = st.text_input("Search in summary of movie")
    with st.expander("Advanced Search"):
        search_max_num = st.number_input(
            "Maximum number of results", min_value=5, max_value=100, value=10, step=5
        )
        weight_stars = st.slider(
            "Weight of stars in search",
<<<<<<< HEAD
            min_value=0.0,
            max_value=1.0,
            value=1.0,
            step=0.1,
        )

        weight_genres = st.slider(
            "Weight of genres in search",
=======
>>>>>>> 874ca8d2
            min_value=0.0,
            max_value=1.0,
            value=1.0,
            step=0.1,
        )

<<<<<<< HEAD
=======
        weight_genres = st.slider(
            "Weight of genres in search",
            min_value=0.0,
            max_value=1.0,
            value=1.0,
            step=0.1,
        )

>>>>>>> 874ca8d2
        weight_summary = st.slider(
            "Weight of summary in search",
            min_value=0.0,
            max_value=1.0,
            value=1.0,
            step=0.1,
        )

        search_weights = [weight_stars, weight_genres, weight_summary]
        search_method = st.selectbox(
            "Search method",
            ("ltn.lnn", "ltc.lnc", "OkapiBM25"),
        )

    search_button = st.button("Search!")

    search_handling(
        search_button,
        search_term,
        search_max_num,
        search_weights,
        search_method,
    )


if __name__ == "__main__":
    main()<|MERGE_RESOLUTION|>--- conflicted
+++ resolved
@@ -88,17 +88,6 @@
 
                 with st.container():
                     st.markdown("**Directors:**")
-<<<<<<< HEAD
-                    num_authors = len(info["directors"])
-                    for j in range(num_authors):
-                        st.text(info["directors"][j])
-
-                with st.container():
-                    st.markdown("**Stars:**")
-                    num_authors = len(info["stars"])
-                    stars = "".join(star + ", " for star in info["stars"])
-                    st.text(stars[:-2])
-=======
                     if info["directors"] is not None:
                         num_authors = len(info["directors"])
                         for j in range(num_authors):
@@ -110,7 +99,6 @@
                         num_authors = len(info["stars"])
                         stars = "".join(star + ", " for star in info["stars"])
                         st.text(stars[:-2])
->>>>>>> 874ca8d2
 
                     topic_card = st.columns(1)
                     with topic_card[0].container():
@@ -145,7 +133,6 @@
         )
         weight_stars = st.slider(
             "Weight of stars in search",
-<<<<<<< HEAD
             min_value=0.0,
             max_value=1.0,
             value=1.0,
@@ -154,25 +141,12 @@
 
         weight_genres = st.slider(
             "Weight of genres in search",
-=======
->>>>>>> 874ca8d2
             min_value=0.0,
             max_value=1.0,
             value=1.0,
             step=0.1,
         )
 
-<<<<<<< HEAD
-=======
-        weight_genres = st.slider(
-            "Weight of genres in search",
-            min_value=0.0,
-            max_value=1.0,
-            value=1.0,
-            step=0.1,
-        )
-
->>>>>>> 874ca8d2
         weight_summary = st.slider(
             "Weight of summary in search",
             min_value=0.0,
